--- conflicted
+++ resolved
@@ -62,10 +62,6 @@
 
     while not it.finished:
         primary_index = it.multi_index
-<<<<<<< HEAD
-        # grid_index is constructed at every iteration, based on state variables (independent potentials)
-=======
->>>>>>> 8595b84f
         grid_index = []
         # Relies on being ordered
         for lc in local_conds_keys:
