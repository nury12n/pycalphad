--- conflicted
+++ resolved
@@ -24,11 +24,6 @@
     import pycalphad.variables as v
     phase_local_constraints = []
     for key, value in phase_local_conditions.items():
-<<<<<<< HEAD
-        # Should each phase-local condition key have a `.as_equation(model)` function?
-        # That may work better as we expand to linear combinations of PLCs (fewer special cases needed)
-=======
->>>>>>> 8595b84f
         if isinstance(key, v.MoleFraction):
             cons = mod.moles(key.species, per_formula_unit=True) - \
                 value * sum(mod.moles(v.Species(el), per_formula_unit=True) for el in mod.nonvacant_elements)
