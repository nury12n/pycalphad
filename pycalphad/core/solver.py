import numpy as np
from collections import namedtuple
from pycalphad.core.minimizer import SystemSpecification

SolverResult = namedtuple('SolverResult', ['converged', 'x', 'chemical_potentials'])

class SolverBase(object):
    """"Base class for solvers."""
    ignore_convergence = False
    def solve(self, composition_sets, conditions):
        """
        *Implement this method.*
        Minimize the energy under the specified conditions using the given candidate composition sets.

        Parameters
        ----------
        composition_sets : List[pycalphad.core.composition_set.CompositionSet]
            List of CompositionSet objects in the starting point. Modified in place.
        conditions : OrderedDict[str, float]
            Conditions to satisfy.

        Returns
        -------
        pycalphad.core.solver.SolverResult
        """
        raise NotImplementedError("A subclass of Solver must be implemented.")


class Solver(SolverBase):
    def __init__(self, verbose=False, remove_metastable=True, **options):
        self.verbose = verbose
        self.remove_metastable = remove_metastable


    def get_system_spec(self, composition_sets, conditions):
        """
        Create a SystemSpecification object for the specified conditions.

        Parameters
        ----------
        composition_sets : List[pycalphad.core.composition_set.CompositionSet]
            List of CompositionSet objects in the starting point. Modified in place.
        conditions : OrderedDict[StateVariable, float]
            Conditions to satisfy.

        Returns
        -------
        SystemSpecification

        """
        # Prevent circular import
<<<<<<< HEAD
        from pycalphad.variables import ChemicalPotential, MoleFraction, SiteFraction
=======
        from pycalphad.variables import ChemicalPotential, MassFraction, MoleFraction, \
            SiteFraction
>>>>>>> 8595b84f
        compsets = composition_sets
        state_variables = compsets[0].phase_record.state_variables
        nonvacant_elements = compsets[0].phase_record.nonvacant_elements
        num_statevars = len(state_variables)
        num_components = len(nonvacant_elements)
        chemical_potentials = np.zeros(num_components)
        prescribed_mole_fraction_coefficients = []
        prescribed_mole_fraction_rhs = []
        local_conditions = {key: value for key, value in conditions.items()
                            if getattr(key, 'phase_name', None) is not None}
        for compset in compsets:
            phase_local_conditions = {key: value for key, value in local_conditions.items()
                                      if compset.phase_record.phase_name == key.phase_name}
            compset.set_local_conditions(phase_local_conditions)
        for cond, value in conditions.items():
            if isinstance(cond, MoleFraction) and cond.phase_name is None:
                el = str(cond)[2:]
                el_idx = list(nonvacant_elements).index(el)
                prescribed_mole_fraction_rhs.append(np.asarray(value).flat[0])
                coefs = np.zeros(num_components)
                coefs[el_idx] = 1.0
                prescribed_mole_fraction_coefficients.append(coefs)
            elif isinstance(cond, MoleFraction) and cond.phase_name is not None:
                # phase-local condition; already handled
                continue
            elif isinstance(cond, SiteFraction):
                # phase-local condition; already handled
                continue
<<<<<<< HEAD
            elif str(cond).startswith('W_'):
=======
            elif isinstance(cond, MassFraction):
>>>>>>> 8595b84f
                # wA = k -> (1-k)*MWA*xA - k*MWB*xB - k*MWC*xC = 0
                el = str(cond)[2:]
                el_idx = list(nonvacant_elements).index(el)
                coef_vector = np.zeros(num_components)
                coef_vector -= value
                coef_vector[el_idx] += 1
                # multiply coef_vector times a vector of molecular weights
                coef_vector = np.multiply(coef_vector, compsets[0].phase_record.molar_masses)
                prescribed_mole_fraction_rhs.append(0.)
                prescribed_mole_fraction_coefficients.append(coef_vector)
            elif str(cond).startswith('LinComb_'):
                coefs = np.zeros(num_components)
                constant = 0.0
                for symbol, coef in zip(cond.symbols, cond.coefs):
                    if symbol == 1:
                        constant = coef
                        continue
                    el = str(symbol)[2:]
                    el_idx = list(nonvacant_elements).index(el)
                    coefs[el_idx] = coef
                if cond.denominator == 1:
                    prescribed_mole_fraction_rhs.append(float(value) - float(constant))
                else:
                    # Adjust coefficients to account for molar ratio
                    prescribed_mole_fraction_rhs.append(-float(constant))
                    denominator_idx = cond.symbols.index(cond.denominator)
                    coefs[denominator_idx] -= float(value)
                prescribed_mole_fraction_coefficients.append(coefs)
        prescribed_mole_fraction_coefficients = np.atleast_2d(prescribed_mole_fraction_coefficients)
        prescribed_mole_fraction_rhs = np.array(prescribed_mole_fraction_rhs)
        prescribed_system_amount = conditions.get('N', 1.0)
        fixed_chemical_potential_indices = np.array([nonvacant_elements.index(str(key)[3:]) for key in conditions.keys() if str(key).startswith('MU_')], dtype=np.int32)
        free_chemical_potential_indices = np.array(sorted(set(range(num_components)) - set(fixed_chemical_potential_indices)), dtype=np.int32)
        for fixed_chempot_index in fixed_chemical_potential_indices:
            el = nonvacant_elements[fixed_chempot_index]
            chemical_potentials[fixed_chempot_index] = conditions.get(ChemicalPotential(el))
        fixed_statevar_indices = []
        for statevar_idx, statevar in enumerate(state_variables):
            if str(statevar) in [str(k) for k in conditions.keys()]:
                fixed_statevar_indices.append(statevar_idx)
        free_statevar_indices = np.array(sorted(set(range(num_statevars)) - set(fixed_statevar_indices)), dtype=np.int32)
        fixed_statevar_indices = np.array(fixed_statevar_indices, dtype=np.int32)
        fixed_stable_compset_indices = np.array([i for i, compset in enumerate(compsets) if compset.fixed], dtype=np.int32)
        spec = SystemSpecification(num_statevars, num_components, prescribed_system_amount,
                                   chemical_potentials, prescribed_mole_fraction_coefficients,
                                   prescribed_mole_fraction_rhs,
                                   free_chemical_potential_indices, free_statevar_indices,
                                   fixed_chemical_potential_indices, fixed_statevar_indices,
                                   fixed_stable_compset_indices)
        return spec

    @staticmethod
    def _fix_state_variables_in_compsets(composition_sets, conditions):
        "Ensure state variables in each CompositionSet are set to the fixed value."
        str_state_variables = [str(k) for k in composition_sets[0].phase_record.state_variables]
        for compset in composition_sets:
            for k,v in conditions.items():
                if str(k) in str_state_variables:
                    statevar_idx = str_state_variables.index(str(k))
                    compset.dof[statevar_idx] = v

    def solve(self, composition_sets, conditions):
        """
        Minimize the energy under the specified conditions using the given candidate composition sets.

        Parameters
        ----------
        composition_sets : List[pycalphad.core.composition_set.CompositionSet]
            List of CompositionSet objects in the starting point. Modified in place.
        conditions : OrderedDict[str, float]
            Conditions to satisfy.

        Returns
        -------
        SolverResult

        """
        spec = self.get_system_spec(composition_sets, conditions)
        self._fix_state_variables_in_compsets(composition_sets, conditions)
        state = spec.get_new_state(composition_sets)
        converged = spec.run_loop(state, 1000)

        if self.remove_metastable:
            phase_idx = 0
            compsets_to_remove = []
            for compset in composition_sets:
                # Mark unstable phases for removal
                if compset.NP <= 0.0 and not compset.fixed:
                    compsets_to_remove.append(int(phase_idx))
                phase_idx += 1
            # Watch removal order here, as the indices of composition_sets are changing!
            for idx in reversed(compsets_to_remove):
                del composition_sets[idx]

        phase_amt = [compset.NP for compset in composition_sets]

        x = composition_sets[0].dof
        state_variables = composition_sets[0].phase_record.state_variables
        num_statevars = len(state_variables)
        for compset in composition_sets[1:]:
            x = np.r_[x, compset.dof[num_statevars:]]
        x = np.r_[x, phase_amt]
        chemical_potentials = np.array(state.chemical_potentials)

        if self.verbose:
            print('Chemical Potentials', chemical_potentials)
            print(np.asarray(x))
        return SolverResult(converged=converged, x=x, chemical_potentials=chemical_potentials)<|MERGE_RESOLUTION|>--- conflicted
+++ resolved
@@ -49,12 +49,8 @@
 
         """
         # Prevent circular import
-<<<<<<< HEAD
-        from pycalphad.variables import ChemicalPotential, MoleFraction, SiteFraction
-=======
         from pycalphad.variables import ChemicalPotential, MassFraction, MoleFraction, \
             SiteFraction
->>>>>>> 8595b84f
         compsets = composition_sets
         state_variables = compsets[0].phase_record.state_variables
         nonvacant_elements = compsets[0].phase_record.nonvacant_elements
@@ -83,11 +79,7 @@
             elif isinstance(cond, SiteFraction):
                 # phase-local condition; already handled
                 continue
-<<<<<<< HEAD
-            elif str(cond).startswith('W_'):
-=======
             elif isinstance(cond, MassFraction):
->>>>>>> 8595b84f
                 # wA = k -> (1-k)*MWA*xA - k*MWB*xB - k*MWC*xC = 0
                 el = str(cond)[2:]
                 el_idx = list(nonvacant_elements).index(el)
